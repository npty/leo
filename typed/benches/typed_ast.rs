// Copyright (C) 2019-2020 Aleo Systems Inc.
// This file is part of the Leo library.

// The Leo library is free software: you can redistribute it and/or modify
// it under the terms of the GNU General Public License as published by
// the Free Software Foundation, either version 3 of the License, or
// (at your option) any later version.

// The Leo library is distributed in the hope that it will be useful,
// but WITHOUT ANY WARRANTY; without even the implied warranty of
// MERCHANTABILITY or FITNESS FOR A PARTICULAR PURPOSE. See the
// GNU General Public License for more details.

// You should have received a copy of the GNU General Public License
// along with the Leo library. If not, see <https://www.gnu.org/licenses/>.

use leo_ast::LeoAst;
use leo_typed::LeoTypedAst;

<<<<<<< HEAD
use criterion::{criterion_group, criterion_main, Criterion};
use std::{
    path::{Path, PathBuf},
    time::Duration,
};
=======
use criterion::{black_box, criterion_group, criterion_main, Criterion};
use std::path::Path;
>>>>>>> 317aa4e1

fn leo_typed_ast<'ast>(ast: &LeoAst<'ast>) -> LeoTypedAst {
    LeoTypedAst::new("leo_typed_tree", &ast)
}

fn bench_big_if_else(c: &mut Criterion) {
    let filepath = Path::new("./big_if_else.leo").to_path_buf();
    let program_string = include_str!("./big_if_else.leo");
    let ast = LeoAst::new(&filepath, program_string).unwrap();

    c.bench_function("LeoTypedAst::big_if_else", |b| b.iter(|| leo_typed_ast(&ast)));
}

fn bench_big_ternary(c: &mut Criterion) {
    let filepath = Path::new("./big_ternary.leo").to_path_buf();
    let program_string = include_str!("./big_ternary.leo");
    let ast = LeoAst::new(&filepath, program_string).unwrap();

    c.bench_function("LeoTypedAst::big_ternary", |b| b.iter(|| leo_typed_ast(&ast)));
}

fn bench_big_circuit(c: &mut Criterion) {
    let filepath = Path::new("./big_circuit.leo").to_path_buf();
    let program_string = include_str!("./big_circuit.leo");
    let ast = LeoAst::new(&filepath, program_string).unwrap();

    c.bench_function("LeoTypedAst::big_circuit", |b| b.iter(|| leo_typed_ast(&ast)));
}

fn bench_long_expr(c: &mut Criterion) {
    let filepath = Path::new("./long_expr.leo").to_path_buf();
    let program_string = include_str!("./long_expr.leo");
    let ast = LeoAst::new(&filepath, program_string).unwrap();

    c.bench_function("LeoTypedAst::long_expr", |b| b.iter(|| leo_typed_ast(&ast)));
}

fn bench_long_array(c: &mut Criterion) {
    let filepath = Path::new("./long_array.leo").to_path_buf();
    let program_string = include_str!("./long_array.leo");
    let ast = LeoAst::new(&filepath, program_string).unwrap();

    c.bench_function("LeoTypedAst::long_array", |b| b.iter(|| leo_typed_ast(&ast)));
}

fn bench_many_foos(c: &mut Criterion) {
    let filepath = Path::new("./many_foos.leo").to_path_buf();
    let program_string = include_str!("./many_foos.leo");
    let ast = LeoAst::new(&filepath, program_string).unwrap();

    c.bench_function("LeoTypedAst::many_foos", |b| b.iter(|| leo_typed_ast(&ast)));
}

fn bench_many_assigns(c: &mut Criterion) {
    let filepath = Path::new("./many_assigns.leo").to_path_buf();
    let program_string = include_str!("./many_assigns.leo");
    let ast = LeoAst::new(&filepath, program_string).unwrap();

    c.bench_function("LeoTypedAst::many_assigns", |b| b.iter(|| leo_typed_ast(&ast)));
}

criterion_group!(
    name = benches;
    config = Criterion::default().sample_size(200).measurement_time(Duration::from_secs(10)).nresamples(200_000);
    targets = bench_big_circuit,
    bench_long_expr,
    bench_big_if_else,
    bench_big_ternary,
    bench_long_array,
    bench_many_assigns,
    bench_many_foos,
);
criterion_main!(benches);<|MERGE_RESOLUTION|>--- conflicted
+++ resolved
@@ -17,16 +17,11 @@
 use leo_ast::LeoAst;
 use leo_typed::LeoTypedAst;
 
-<<<<<<< HEAD
 use criterion::{criterion_group, criterion_main, Criterion};
 use std::{
     path::{Path, PathBuf},
     time::Duration,
 };
-=======
-use criterion::{black_box, criterion_group, criterion_main, Criterion};
-use std::path::Path;
->>>>>>> 317aa4e1
 
 fn leo_typed_ast<'ast>(ast: &LeoAst<'ast>) -> LeoTypedAst {
     LeoTypedAst::new("leo_typed_tree", &ast)
