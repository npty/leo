--- conflicted
+++ resolved
@@ -24,25 +24,15 @@
 impl<F: Field + PrimeField, G: GroupType<F>> ConstrainedProgram<F, G> {
     pub(crate) fn store_import(
         &mut self,
-<<<<<<< HEAD
-        scope: String,
+        scope: &str,
         import: &ImportStatement,
-=======
-        scope: &str,
-        import: &Import,
->>>>>>> 6ed436c3
         imported_programs: &ImportParser,
     ) -> Result<(), ImportError> {
-        // Fetch core packages
+        // Fetch core packages.
         let core_package = imported_programs.get_core_package(&import.package);
 
-<<<<<<< HEAD
         if let Some(package) = core_package {
-            self.store_core_package(scope.clone(), package.clone())?;
-=======
-        if let Some(package) = core_dependency {
             self.store_core_package(scope, package.clone())?;
->>>>>>> 6ed436c3
 
             return Ok(());
         }
@@ -53,23 +43,14 @@
         for (name, symbol) in imported_symbols.symbols {
             // Find imported program
             let program = imported_programs
-<<<<<<< HEAD
                 .get_import(&name)
-                .ok_or(ImportError::unknown_package(import.package.name.clone()))?;
-=======
-                .get_import(&package)
                 .ok_or_else(|| ImportError::unknown_package(import.package.name.clone()))?;
->>>>>>> 6ed436c3
 
             // Parse imported program
             self.store_definitions(program.clone(), imported_programs)?;
 
             // Store the imported symbol
-<<<<<<< HEAD
-            self.store_symbol(scope.clone(), name, &symbol, program)?;
-=======
-            self.store_symbol(scope, &package, &symbol, program)?;
->>>>>>> 6ed436c3
+            self.store_symbol(scope, &name, &symbol, program)?;
         }
 
         Ok(())
