--- conflicted
+++ resolved
@@ -1,10 +1,6 @@
 [package]
 name = "leo-asg"
-<<<<<<< HEAD
-version = "1.2.1"
-=======
 version = "1.2.3"
->>>>>>> 77a0af18
 authors = [ "The Aleo Team <hello@aleo.org>" ]
 description = "ASG of the Leo programming language"
 homepage = "https://aleo.org"
@@ -34,19 +30,6 @@
 version = "1.0"
 
 [dependencies.leo-ast]
-<<<<<<< HEAD
-version = "1.2.1"
-path = "../ast"
-
-[dependencies.leo-grammar]
-version = "1.2.1"
-path = "../grammar"
-
-[dependencies.uuid]
-version = "0.8"
-features = [ "v4", "serde", "wasm-bindgen" ]
-
-=======
 version = "1.2.3"
 path = "../ast"
 
@@ -54,7 +37,6 @@
 version = "1.2.3"
 path = "../grammar"
 
->>>>>>> 77a0af18
 [dependencies.num-bigint]
 version = "0.3"
 
