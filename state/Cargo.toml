[package]
name = "leo-state"
<<<<<<< HEAD
version = "1.2.1"
=======
version = "1.2.3"
>>>>>>> 77a0af18
authors = [ "The Aleo Team <hello@aleo.org>" ]
description = "State parser of the Leo programming language"
homepage = "https://aleo.org"
repository = "https://github.com/AleoHQ/leo"
keywords = [
  "aleo",
  "cryptography",
  "leo",
  "programming-language",
  "zero-knowledge"
]
categories = [ "cryptography::cryptocurrencies", "web-programming" ]
include = [ "Cargo.toml", "src", "README.md", "LICENSE.md" ]
license = "GPL-3.0"
edition = "2018"

[dependencies.leo-input]
path = "../input"
<<<<<<< HEAD
version = "1.2.1"

[dependencies.leo-ast]
path = "../ast"
version = "1.2.1"
=======
version = "1.2.3"

[dependencies.leo-ast]
path = "../ast"
version = "1.2.3"
>>>>>>> 77a0af18

[dependencies.snarkvm-algorithms]
version = "0.0.5"
default-features = false

[dependencies.snarkvm-curves]
version = "0.0.5"
default-features = false

[dependencies.snarkvm-dpc]
version = "0.0.5"
default-features = false

[dependencies.snarkvm-errors]
version = "0.0.5"
default-features = false

[dependencies.snarkvm-models]
version = "0.0.5"
default-features = false

[dependencies.snarkvm-objects]
version = "0.0.5"
default-features = false

[dependencies.snarkvm-utilities]
version = "0.0.5"

[dependencies.indexmap]
version = "1.6.1"
features = [ "serde-1" ]

[dependencies.rand]
version = "0.8"

[dependencies.rand_xorshift]
version = "0.3"

[dependencies.thiserror]
version = "1.0"

[dev-dependencies.snarkvm-storage]
version = "0.0.5"

[dev-dependencies.rand_core]
version = "0.6.2"<|MERGE_RESOLUTION|>--- conflicted
+++ resolved
@@ -1,10 +1,6 @@
 [package]
 name = "leo-state"
-<<<<<<< HEAD
-version = "1.2.1"
-=======
 version = "1.2.3"
->>>>>>> 77a0af18
 authors = [ "The Aleo Team <hello@aleo.org>" ]
 description = "State parser of the Leo programming language"
 homepage = "https://aleo.org"
@@ -23,19 +19,11 @@
 
 [dependencies.leo-input]
 path = "../input"
-<<<<<<< HEAD
-version = "1.2.1"
-
-[dependencies.leo-ast]
-path = "../ast"
-version = "1.2.1"
-=======
 version = "1.2.3"
 
 [dependencies.leo-ast]
 path = "../ast"
 version = "1.2.3"
->>>>>>> 77a0af18
 
 [dependencies.snarkvm-algorithms]
 version = "0.0.5"
